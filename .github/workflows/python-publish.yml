# This workflow will upload a Python Package using Twine when a release is created
# For more information see: https://help.github.com/en/actions/language-and-framework-guides/using-python-with-github-actions#publishing-to-package-registries

# This workflow uses actions that are not certified by GitHub.
# They are provided by a third-party and are governed by
# separate terms of service, privacy policy, and support
# documentation.

name: Upload Python Package

on:
  release:
    types: [published]
  workflow_dispatch:

jobs:
  deploy:
    runs-on: ubuntu-latest
    permissions:
      id-token: write # IMPORTANT: this permission is mandatory for trusted publishing
    steps:
      - uses: actions/checkout@v4
      - name: Set up Python
        uses: actions/setup-python@v5
        with:
          python-version: "3.x"
      - name: Install dependencies
        run: |
          python -m pip install --upgrade pip
          pip install setuptools wheel twine pyscaffold
      - name: Build and publish
        run: |
<<<<<<< HEAD
          pip install build
          python -m build
=======
          python setup.py sdist bdist_wheel
>>>>>>> d9e8b902
      - name: Publish
        uses: pypa/gh-action-pypi-publish@release/v1<|MERGE_RESOLUTION|>--- conflicted
+++ resolved
@@ -30,11 +30,6 @@
           pip install setuptools wheel twine pyscaffold
       - name: Build and publish
         run: |
-<<<<<<< HEAD
-          pip install build
-          python -m build
-=======
           python setup.py sdist bdist_wheel
->>>>>>> d9e8b902
       - name: Publish
         uses: pypa/gh-action-pypi-publish@release/v1