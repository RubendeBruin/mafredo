--- conflicted
+++ resolved
@@ -10,8 +10,5 @@
 sphinx-gallery
 scipy
 # sphinx_rtd_theme
-<<<<<<< HEAD
 pillow>=10.0.0 # not directly required, pinned by Snyk to avoid a vulnerability
-=======
-fonttools>=4.43.0 # not directly required, pinned by Snyk to avoid a vulnerability
->>>>>>> 261e3ec7
+fonttools>=4.43.0 # not directly required, pinned by Snyk to avoid a vulnerability