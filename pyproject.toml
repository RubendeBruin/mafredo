--- conflicted
+++ resolved
@@ -27,10 +27,6 @@
 
 [dependency-groups]
 dev = [
-<<<<<<< HEAD
-    "pyside6>=6.10.0",
-=======
->>>>>>> af681ef2
     "pytest>=8.4.2",
     "pytest-cov>=7.0.0",
     "setuptools>=80.9.0",
