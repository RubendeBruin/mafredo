--- conflicted
+++ resolved
@@ -27,11 +27,7 @@
 
 [dependency-groups]
 dev = [
-<<<<<<< HEAD
-    "pyside6-essentials>=6.10.0",
-=======
     "pyside6>=6.10.0",
->>>>>>> d9e8b902
     "pytest>=8.4.2",
     "pytest-cov>=7.0.0",
     "setuptools>=80.9.0",
